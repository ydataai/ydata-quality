"""
Implementation of abstract class for Data Quality engines.
"""
from abc import ABC
from collections import Counter
from typing import Optional

import pandas as pd
from numpy import random

from ydata_quality.core.warnings import Priority, QualityWarning, WarningStyling
from ydata_quality.utils.auxiliary import infer_df_type, infer_dtypes
<<<<<<< HEAD
from ydata_quality.utils.logger import get_logger, NAME
=======
>>>>>>> c831709b


class QualityEngine(ABC):
    "Main class for running and storing data quality analysis."

    def __init__(self, df: pd.DataFrame, random_state: Optional[int] = None, label: str = None, dtypes: dict = None, severity: Optional[str]= None):
        self._df = df
        self._df_type = None
        self._warnings = list()
        self._logger = get_logger(NAME, level=severity)
        self._tests = []
        self._label = label
        self._dtypes = dtypes
        self._random_state = random_state

    @property
    def df(self):
        "Target of data quality checks."
        return self._df

    @property
    def label(self):
        "Property that returns the label under inspection."
        return self._label

    @label.setter
    def label(self, label: str):
        assert isinstance(label, str), "Property 'label' should be a string."
        assert label in self.df.columns, "Provided label %s does not exist as a DataFrame column." % label
        self._label = label

    @property
    def dtypes(self):
        "Infered dtypes for the dataset."
        if self._dtypes is None:
            self._dtypes = infer_dtypes(self.df)
        return self._dtypes

    @dtypes.setter
    def dtypes(self, dtypes: dict):
        if not isinstance(dtypes, dict):
            self._logger.warning("Property 'dtypes' should be a dictionary. Defaulting to all column dtypes inference.")
            dtypes = {}
        cols_not_in_df = [col for col in dtypes if col not in self.df.columns]
        if len(cols_not_in_df) > 0:
            self._logger.warning("Passed dtypes keys %s are not columns of the provided dataset.", cols_not_in_df)
        supported_dtypes = ['numerical', 'categorical']
        wrong_dtypes = [col for col, dtype in dtypes.items() if dtype not in supported_dtypes]
        if len(wrong_dtypes>0):
            self._logger.warning("Columns %s of dtypes where not defined with a supported dtype and will be inferred.", wrong_dtypes)
        dtypes = {key:val for key, val in dtypes.items() if key not in cols_not_in_df+wrong_dtypes}
        df_col_set = set(self.df.columns)
        dtypes_col_set = set(dtypes.keys())
        missing_cols = df_col_set.difference(dtypes_col_set)
        if missing_cols:
            _dtypes = infer_dtypes(self.df, skip=df_col_set.difference(missing_cols))
            for col, dtype in _dtypes.items():
                dtypes[col] = dtype
        self._dtypes = dtypes

    @property
    def df_type(self):
        "Infered type for the dataset."
        if self._df_type is None:
            self._df_type = infer_df_type(self.df)
        return self._df_type

    @property
    def random_state(self):
        "Last set random state."
        return self._random_state

    @random_state.setter
    def random_state(self, new_state):
        "Sets new state to random state."
        try:
            self._random_state = new_state
            random.seed(self.random_state)
        except:
            self._logger.warning('An invalid random state was passed. Acceptable values are integers >= 0 or None. Setting to None.')
            self._random_state = None

    def __clean_warnings(self):
        """Deduplicates and sorts the list of warnings."""
        self._warnings = sorted(list(set(self._warnings))) # Sort unique warnings by priority

    def store_warning(self, warning: QualityWarning):
        "Adds a new warning to the internal 'warnings' storage."
        self._warnings.append(warning)

    def get_warnings(self,
                    category: Optional[str] = None,
                    test: Optional[str] = None,
                    priority: Optional[Priority] = None):
        "Retrieves warnings filtered by their properties."
        self.__clean_warnings()
        filtered = [w for w in self._warnings if w.category == category] if category else self._warnings
        filtered = [w for w in filtered if w.test == test] if test else filtered
        filtered = [w for w in filtered if w.priority == Priority(priority)] if priority else filtered
        return filtered  # sort by priority

    @property
    def tests(self):
        "List of individual tests available for the data quality checks."
        return self._tests

    def report(self):
        "Prints a report containing all the warnings detected during the data quality analysis."
        self.__clean_warnings()
        if not self._warnings:
<<<<<<< HEAD
            self._logger.info('No warnings found.')
=======
            print(f'{WarningStyling.OKAY}No warnings found.{WarningStyling.ENDC}')
>>>>>>> c831709b
        else:
            prio_counts = Counter([warn.priority.value for warn in self._warnings])
            print(f'{WarningStyling.BOLD}Warnings:{WarningStyling.ENDC}')
            print(f'\tTOTAL: {len(self._warnings)} warning(s)')
            print(*(f"\t{WarningStyling.BOLD}{WarningStyling.PRIORITIES[prio]}Priority {prio}{WarningStyling.ENDC}: {count} warning(s)" for prio, count in prio_counts.items()), sep='\n')
            warns = [[warn for warn in self._warnings if warn.priority.value == level] for level in range(4)]
            for warn_list in warns:
                if len(warn_list)>0:
                    print(warn_list[0].priority)
                print(*(f"\t{warn}" for warn in warn_list), sep='\n')

    def evaluate(self):
        "Runs all the indidividual tests available within the same suite. Returns a dict of (name: results)."
        self._warnings = list() # reset the warnings
        results = {}
        for test in self.tests:
            try: # if anything fails
                results[test] = getattr(self, test)()
            except Exception as exc: # print a Warning and log the message
                self._logger.warning('Skipping %s due to failure during computation. See results folder of this test for further details.', test)
                results[test] = "[ERROR] Test failed to compute. Original exception: "+f"{exc}"
        return results<|MERGE_RESOLUTION|>--- conflicted
+++ resolved
@@ -10,10 +10,7 @@
 
 from ydata_quality.core.warnings import Priority, QualityWarning, WarningStyling
 from ydata_quality.utils.auxiliary import infer_df_type, infer_dtypes
-<<<<<<< HEAD
 from ydata_quality.utils.logger import get_logger, NAME
-=======
->>>>>>> c831709b
 
 
 class QualityEngine(ABC):
@@ -124,11 +121,7 @@
         "Prints a report containing all the warnings detected during the data quality analysis."
         self.__clean_warnings()
         if not self._warnings:
-<<<<<<< HEAD
-            self._logger.info('No warnings found.')
-=======
             print(f'{WarningStyling.OKAY}No warnings found.{WarningStyling.ENDC}')
->>>>>>> c831709b
         else:
             prio_counts = Counter([warn.priority.value for warn in self._warnings])
             print(f'{WarningStyling.BOLD}Warnings:{WarningStyling.ENDC}')
